/*
 * Copyright (c) The ANTLR Project. All rights reserved.
 * Use of this file is governed by the BSD 3-clause license that
 * can be found in the LICENSE.txt file in the project root.
 */

/* eslint-disable jsdoc/require-param, jsdoc/require-returns */

import { Token } from "../Token.js";
import { Lexer, type LexerOptions } from "../Lexer.js";
import { ATN } from "./ATN.js";
import { ATNSimulator } from "./ATNSimulator.js";
import { DFAState } from "../dfa/DFAState.js";
import { OrderedATNConfigSet } from "./OrderedATNConfigSet.js";
import { PredictionContext } from "./PredictionContext.js";
import { SingletonPredictionContext } from "./SingletonPredictionContext.js";
import { LexerATNConfig } from "./LexerATNConfig.js";
import { LexerActionExecutor } from "./LexerActionExecutor.js";
import { LexerNoViableAltException } from "../LexerNoViableAltException.js";
import { DFA } from "../dfa/DFA.js";
import { PredictionContextCache } from "./PredictionContextCache.js";
import { CharStream } from "../CharStream.js";
import { ATNConfigSet } from "./ATNConfigSet.js";
import { Transition } from "./Transition.js";
import { ATNState } from "./ATNState.js";
import { RuleTransition } from "./RuleTransition.js";
import { PredicateTransition } from "./PredicateTransition.js";
import { ActionTransition } from "./ActionTransition.js";

/**
 * When we hit an accept state in either the DFA or the ATN, we
 * have to notify the character stream to start buffering characters
 * via {@link IntStream.mark} and record the current state. The current sim state
 * includes the current index into the input, the current line,
 * and current character position in that line. Note that the Lexer is
 * tracking the starting line and characterization of the token. These
 * variables track the "state" of the simulator when it hits an accept state.
 *
 * We track these variables separately for the DFA and ATN simulation
 * because the DFA simulation often has to fail over to the ATN
 * simulation. If the ATN simulation fails, we need the DFA to fall
 * back to its previously accepted state, if any. If the ATN succeeds,
 * then the ATN does the accept and the DFA simulator that invoked it
 * can simply return the predicted token type.
 */
interface SimState {
    index: number;
    line: number;
    column: number;
    dfaState: DFAState | null;
}

export class LexerATNSimulator extends ATNSimulator {
    public static debug = false;

    public readonly decisionToDFA: DFA[];

    public readonly recognizer: Lexer | null = null;

    /**
     * The current token's starting index into the character stream.
     *  Shared across DFA to ATN simulation in case the ATN fails and the
     *  DFA did not have a previous accept state. In this case, we use the
     *  ATN-generated exception object.
     */
    public startIndex = -1;

    /** line number 1..n within the input */
    public line = 1;

    /** The index of the character relative to the beginning of the line 0..n-1 */
    public column = 0;

    public mode: number = Lexer.DEFAULT_MODE;

    /** Used during DFA/ATN exec to record the most recent accept configuration info */
    private prevAccept: SimState | undefined;

    private options: LexerOptions;

    /** Lookup table for lexer ATN config creation. */
  private lexerATNConfigFactory: Array<
    (
      input: CharStream,
      config: LexerATNConfig,
      trans: Transition,
      configs: ATNConfigSet,
      speculative: boolean,
      treatEofAsEpsilon: boolean,
    ) => LexerATNConfig | null
  >;

    /**
     * When we hit an accept state in either the DFA or the ATN, we
     * have to notify the character stream to start buffering characters
     * via {@link IntStream//mark} and record the current state. The current sim state
     * includes the current index into the input, the current line,
     * and current character position in that line. Note that the Lexer is
     * tracking the starting line and characterization of the token. These
     * variables track the "state" of the simulator when it hits an accept state.
     *
     * We track these variables separately for the DFA and ATN simulation
     * because the DFA simulation often has to fail over to the ATN
     * simulation. If the ATN simulation fails, we need the DFA to fall
     * back to its previously accepted state, if any. If the ATN succeeds,
     * then the ATN does the accept and the DFA simulator that invoked it
     * can simply return the predicted token type.
     */
    public constructor(recog: Lexer | null, atn: ATN, decisionToDFA: DFA[],
        sharedContextCache?: PredictionContextCache) {
        super(atn, sharedContextCache);
        this.decisionToDFA = decisionToDFA;
        this.recognizer = recog;

        if (recog) {
<<<<<<< HEAD
            this.options = recog.options;
=======
            this.#options = recog.options;
        } else {
            this.#options = {
                minDFAEdge: 0,
                maxDFAEdge: 256,
                minCodePoint: 0,
                maxCodePoint: 0x10FFFF,
            };
>>>>>>> c7c39515
        }
    }

    public match(input: CharStream, mode: number): number {
        this.mode = mode;
        const mark = input.mark();
        try {
            this.startIndex = input.index;
            this.prevAccept = undefined;
            const dfa = this.decisionToDFA[mode];

            if (!dfa.s0) {
                return this.matchATN(input);
            }

            return this.execATN(input, dfa.s0);
        } finally {
            input.release(mark);
        }
    }

    public reset(): void {
        this.prevAccept = undefined;
        this.startIndex = -1;
        this.line = 1;
        this.column = 0;
        this.mode = Lexer.DEFAULT_MODE;
    }

    public override clearDFA(): void {
        for (let d = 0; d < this.decisionToDFA.length; d++) {
            this.decisionToDFA[d] = new DFA(this.atn.getDecisionState(d), d);
        }
    }

    public getDFA(mode: number): DFA {
        return this.decisionToDFA[mode];
    }

    /** @returns the text matched so far for the current token. */
    public getText(input: CharStream): string {
        // Index is first lookahead char, don't include.
        return input.getTextFromRange(this.startIndex, input.index - 1);
    }

    public consume(input: CharStream): void {
        const curChar = input.LA(1);
        if (curChar === "\n".charCodeAt(0)) {
            this.line += 1;
            this.column = 0;
        } else {
            this.column += 1;
        }
        input.consume();
    }

    public getTokenName(tt: number): string {
        if (tt === Token.EOF) {
            return "EOF";
        } else {
            return "'" + String.fromCharCode(tt) + "'";
        }
    }

    private matchATN(input: CharStream): number {
        const startState = this.atn.modeToStartState[this.mode];

        if (LexerATNSimulator.debug) {
            console.log("matchATN mode " + this.mode + " start: " + startState);
        }

        const oldMode = this.mode;
        const s0Closure = this.computeStartState(input, startState!);
        const suppressEdge = s0Closure.hasSemanticContext;
        s0Closure.hasSemanticContext = false;

        const next = this.addDFAState(s0Closure);
        if (!suppressEdge) {
            this.decisionToDFA[this.mode].s0 = next;
        }

        const predict = this.execATN(input, next);
        if (LexerATNSimulator.debug) {
            console.log("DFA after matchATN: " + this.decisionToDFA[oldMode].toLexerString());
        }

        return predict;
    }

    private execATN(input: CharStream, state: DFAState): number {
        if (LexerATNSimulator.debug) {
            console.log("start state closure=" + state.configs);
        }

        if (state.isAcceptState) {
            // Allow zero-length tokens.s
            this.captureSimState(input, state);
        }

        let t = input.LA(1);

        while (true) {
            if (LexerATNSimulator.debug) {
                console.log("execATN loop starting closure: " + state.configs);
            }

            /**
             * As we move src->trg, src->trg, we keep track of the previous trg to
             * avoid looking up the DFA state again, which is expensive.
             * If the previous target was already part of the DFA, we might
             * be able to avoid doing a reach operation upon t. If s!=null,
             * it means that semantic predicates didn't prevent us from
             * creating a DFA state. Once we know s!=null, we check to see if
             * the DFA state has an edge already for t. If so, we can just reuse
             * it's configuration set; there's no point in re-computing it.
             * This is kind of like doing DFA simulation within the ATN
             * simulation because DFA simulation is really just a way to avoid
             * computing reach/closure sets. Technically, once we know that
             * we have a previously added DFA state, we could jump over to
             * the DFA simulator. But, that would mean popping back and forth
             * a lot and making things more complicated algorithmically.
             * This optimization makes a lot of sense for loops within DFA.
             * A character will take us back to an existing DFA state
             * that already has lots of edges out of it. e.g., .* in comments.
             */
            let target = this.getExistingTargetState(state, t);
            if (!target) {
                target = this.computeTargetState(input, state, t);
            }

            if (target === ATNSimulator.ERROR) {
                break;
            }

            // If this is a consumable input element, make sure to consume before
            // capturing the accept state so the input index, line, and char
            // position accurately reflect the state of the interpreter at the
            // end of the token.
            if (t !== Token.EOF) {
                this.consume(input);
            }

            if (target.isAcceptState) {
                this.captureSimState(input, target);
                if (t === Token.EOF) {
                    break;
                }
            }

            t = input.LA(1);
            state = target; // flip; current DFA target becomes new src/from state
        }

        return this.failOrAccept(input, state.configs, t);
    }

    /**
     * Get an existing target state for an edge in the DFA. If the target state
     * for the edge has not yet been computed or is otherwise not available,
     * this method returns `null`.
     *
     * @param s The current DFA state.
     * @param t The next input symbol.
     *
     * @returns The existing target DFA state for the given input symbol
     * `t`, or `null` if the target state for this edge is not already cached
     */
    private getExistingTargetState(s: DFAState, t: number): DFAState | undefined {
        if (t >= this.options.minDFAEdge && t <= this.options.maxDFAEdge) {
            const target = s.edges[t - this.options.minDFAEdge];

            if (LexerATNSimulator.debug && target) {
                console.log("reuse state " + s.stateNumber + " edge to " + target.stateNumber);
            }

            return target;
        }

        return undefined;
    }

    /**
     * Compute a target state for an edge in the DFA, and attempt to add the computed state and corresponding
     * edge to the DFA.
     *
     * @param input The input stream
     * @param s The current DFA state
     * @param t The next input symbol
     *
     * @returns The computed target DFA state for the given input symbol `t`.
     *          If `t` does not lead to a valid DFA state, this method returns `ERROR`.
     */
    private computeTargetState(input: CharStream, s: DFAState, t: number): DFAState {
        const reach = new OrderedATNConfigSet();

        // If we don't find an existing DFA state,
        // fill reach starting from closure, following t transitions.
        this.getReachableConfigSet(input, s.configs, reach, t);

        if (reach.length === 0) { // we got nowhere on t from s
            if (!reach.hasSemanticContext) {
                // We got nowhere on t. Don't throw out this knowledge, it'd
                // cause a failover from DFA later.
                this.addDFAEdge(s, t, ATNSimulator.ERROR);
            }

            // Stop when we can't match any more char.
            return ATNSimulator.ERROR;
        }

        // Add an edge from s to target DFA found/created for reach.
        return this.addDFAEdge(s, t, null, reach);
    }

    private failOrAccept(input: CharStream, reach: ATNConfigSet, t: number): number {
        if (this.prevAccept?.dfaState) {
            const { dfaState, index, line, column } = this.prevAccept;

            this.accept(input, dfaState.lexerActionExecutor, this.startIndex, index, line, column);

            return dfaState.prediction;
        }

        // If no accept and EOF is first char, return EOF.
        if (t === Token.EOF && input.index === this.startIndex) {
            return Token.EOF;
        }

        throw new LexerNoViableAltException(this.recognizer, input, this.startIndex, reach);
    }

    /**
     * Given a starting configuration set, figure out all ATN configurations we can reach upon input `t`.
     * Parameter `reach` is a return parameter.
     */
    private getReachableConfigSet(input: CharStream, closure: ATNConfigSet, reach: ATNConfigSet, t: number): void {
        // This is used to skip processing for configs which have a lower priority
        // than a config that already reached an accept state for the same rule.
        let skipAlt = ATN.INVALID_ALT_NUMBER;
        for (const cfg of closure) {
            const currentAltReachedAcceptState = (cfg.alt === skipAlt);
            if (currentAltReachedAcceptState && (cfg as LexerATNConfig).passedThroughNonGreedyDecision) {
                continue;
            }

            if (LexerATNSimulator.debug) {
                console.log("testing %s at %s\n", this.getTokenName(t), cfg.toString(this.recognizer, true));
            }

            for (const trans of cfg.state.transitions) {
                const target = this.getReachableTarget(trans, t);
                if (target) {
                    let lexerActionExecutor = (cfg as LexerATNConfig).lexerActionExecutor;
                    if (lexerActionExecutor) {
                        lexerActionExecutor = lexerActionExecutor.fixOffsetBeforeMatch(input.index - this.startIndex);
                    }
                    const treatEofAsEpsilon = (t === Token.EOF);
                    const config = LexerATNConfig.createWithExecutor(cfg as LexerATNConfig, target,
                        lexerActionExecutor);
                    if (this.closure(input, config, reach, currentAltReachedAcceptState, true, treatEofAsEpsilon)) {
                        // Any remaining configs for this alt have a lower priority
                        // than the one that just reached an accept state.
                        skipAlt = cfg.alt;
                    }
                }
            }
        }
    }

    private accept(input: CharStream, lexerActionExecutor: LexerActionExecutor | null, startIndex: number,
        index: number, line: number, charPos: number): void {
        if (LexerATNSimulator.debug) {
            console.log("ACTION %s\n", lexerActionExecutor);
        }

        // Seek to after last char in token.
        input.seek(index);
        this.line = line;
        this.column = charPos;
        if (lexerActionExecutor && this.recognizer) {
            lexerActionExecutor.execute(this.recognizer, input, startIndex);
        }
    }

    private getReachableTarget(trans: Transition, t: number): ATNState | undefined {
        if (trans.matches(t, this.options.minCodePoint, this.options.maxCodePoint)) {
            return trans.target;
        } else {
            return undefined;
        }
    }

    private computeStartState(input: CharStream, p: ATNState): ATNConfigSet {
        const initialContext = PredictionContext.EMPTY;
        const configs = new OrderedATNConfigSet();
        for (let i = 0; i < p.transitions.length; i++) {
            const target = p.transitions[i].target;
            const cfg = LexerATNConfig.createWithContext(target, i + 1, initialContext);
            this.closure(input, cfg, configs, false, false, false);
        }

        return configs;
    }

    /**
     * Since the alternatives within any lexer decision are ordered by
     * preference, this method stops pursuing the closure as soon as an accept
     * state is reached. After the first accept state is reached by depth-first
     * search from `config`, all other (potentially reachable) states for
     * this rule would have a lower priority.
     *
     * @returns {boolean} `true` if an accept state is reached, otherwise `false`.
     */
    private closure(input: CharStream, config: LexerATNConfig, configs: ATNConfigSet,
        currentAltReachedAcceptState: boolean, speculative: boolean, treatEofAsEpsilon: boolean): boolean {
        let cfg = null;

        if (LexerATNSimulator.debug) {
            console.log("closure(" + config.toString(this.recognizer, true) + ")");
        }

        if ((config.state.constructor as typeof ATNState).stateType === ATNState.RULE_STOP) {
            if (LexerATNSimulator.debug) {
                if (this.recognizer !== null) {
                    console.log("closure at %s rule stop %s\n", this.recognizer.ruleNames[config.state.ruleIndex],
                        config);
                } else {
                    console.log("closure at rule stop %s\n", config);
                }
            }

            if (!config.context || config.context.hasEmptyPath()) {
                if (!config.context || config.context.isEmpty()) {
                    configs.add(config);

                    return true;
                } else {
                    configs.add(LexerATNConfig.createWithConfig(config.state, config, PredictionContext.EMPTY));
                    currentAltReachedAcceptState = true;
                }
            }

            if (config.context && !config.context.isEmpty()) {
                for (let i = 0; i < config.context.length; i++) {
                    if (config.context.getReturnState(i) !== PredictionContext.EMPTY_RETURN_STATE) {
                        const newContext = config.context.getParent(i)!; // "pop" return state
                        const returnState = this.atn.states[config.context.getReturnState(i)]!;
                        cfg = LexerATNConfig.createWithConfig(returnState, config, newContext);
                        currentAltReachedAcceptState = this.closure(input, cfg,
                            configs, currentAltReachedAcceptState, speculative,
                            treatEofAsEpsilon);
                    }
                }
            }

            return currentAltReachedAcceptState;
        }

        // optimization
        if (!config.state.epsilonOnlyTransitions) {
            if (!currentAltReachedAcceptState || !config.passedThroughNonGreedyDecision) {
                configs.add(config);
            }
        }

        for (const trans of config.state.transitions) {
            cfg = this.getEpsilonTarget(input, config, trans, configs, speculative, treatEofAsEpsilon);
            if (cfg) {
                currentAltReachedAcceptState = this.closure(input, cfg, configs, currentAltReachedAcceptState,
                    speculative, treatEofAsEpsilon);
            }
        }

        return currentAltReachedAcceptState;
    }

    // side-effect: can alter configs.hasSemanticContext
    private getEpsilonTarget(input: CharStream, config: LexerATNConfig, trans: Transition, configs: ATNConfigSet,
        speculative: boolean, treatEofAsEpsilon: boolean): LexerATNConfig | null {
        if (!this.lexerATNConfigFactory) {
            this.setupATNFactoryLookup();
        }
        const factory = this.lexerATNConfigFactory[trans.transitionType];
        if (!factory) {
            return null;
        }

        return factory(input, config, trans, configs, speculative, treatEofAsEpsilon);
    };

    /**
     * Fills the lookup table for creating lexer ATN configs. This helps to avoid frequent checks of the transition
     * type, which determines the configuration of the created config.
     */
    private setupATNFactoryLookup(): void {
        this.lexerATNConfigFactory = [];

        this.lexerATNConfigFactory[Transition.RULE] = (input: CharStream, config: LexerATNConfig,
            trans: Transition) => {
            const newContext = SingletonPredictionContext.create(config.context ?? undefined,
                (trans as RuleTransition).followState.stateNumber);

            return LexerATNConfig.createWithConfig(trans.target, config, newContext);
        };

        this.lexerATNConfigFactory[Transition.PRECEDENCE] = () => {
            throw new Error("Precedence predicates are not supported in lexers.");
        };

        this.lexerATNConfigFactory[Transition.PREDICATE] = (input: CharStream, config: LexerATNConfig,
            trans: Transition, configs: ATNConfigSet, speculative: boolean) => {
            // Track traversing semantic predicates. If we traverse,
            // we cannot add a DFA state for this "reach" computation
            // because the DFA would not test the predicate again in the
            // future. Rather than creating collections of semantic predicates
            // like v3 and testing them on prediction, v4 will test them on the
            // fly all the time using the ATN not the DFA. This is slower but
            // semantically it's not used that often. One of the key elements to
            // this predicate mechanism is not adding DFA states that see
            // predicates immediately afterwards in the ATN. For example,

            // a : ID {p1}? | ID {p2}? ;

            // should create the start state for rule 'a' (to save start state
            // competition), but should not create target of ID state. The
            // collection of ATN states the following ID references includes
            // states reached by traversing predicates. Since this is when we
            // test them, we cannot cash the DFA state target of ID.

            const pt = trans as PredicateTransition;

            if (LexerATNSimulator.debug) {
                console.log("EVAL rule " + pt.ruleIndex + ":" + pt.predIndex);
            }

            configs.hasSemanticContext = true;
            if (this.evaluatePredicate(input, pt.ruleIndex, pt.predIndex, speculative)) {
                return LexerATNConfig.createWithConfig(trans.target, config);
            }

            return null;
        };

        this.lexerATNConfigFactory[Transition.ACTION] = (input: CharStream, config: LexerATNConfig,
            trans: Transition) => {
            if (config.context === null || config.context.hasEmptyPath()) {
                // execute actions anywhere in the start rule for a token.
                //
                // TODO: if the entry rule is invoked recursively, some
                // actions may be executed during the recursive call. The
                // problem can appear when hasEmptyPath() is true but
                // isEmpty() is false. In this case, the config needs to be
                // split into two contexts - one with just the empty path
                // and another with everything but the empty path.
                // Unfortunately, the current algorithm does not allow
                // getEpsilonTarget to return two configurations, so
                // additional modifications are needed before we can support
                // the split operation.
                const lexerActionExecutor = LexerActionExecutor.append(config.lexerActionExecutor,
                    this.atn.lexerActions[(trans as ActionTransition).actionIndex]);

                return LexerATNConfig.createWithExecutor(config, trans.target, lexerActionExecutor);
            } else {
                // ignore actions in referenced rules
                return LexerATNConfig.createWithConfig(trans.target, config);
            }
        };

        this.lexerATNConfigFactory[Transition.EPSILON] = (input: CharStream, config: LexerATNConfig,
            trans: Transition) => {
            return LexerATNConfig.createWithConfig(trans.target, config);
        };

        const simple = (input: CharStream, config: LexerATNConfig,
            trans: Transition, configs: ATNConfigSet,
            speculative: boolean, treatEofAsEpsilon: boolean) => {
            if (treatEofAsEpsilon) {
                if (trans.matches(Token.EOF, this.options.minCodePoint, this.options.maxCodePoint)) {
                    return LexerATNConfig.createWithConfig(trans.target, config);
                }
            }

            return null;
        };

        this.lexerATNConfigFactory[Transition.ATOM] = simple;
        this.lexerATNConfigFactory[Transition.RANGE] = simple;
        this.lexerATNConfigFactory[Transition.SET] = simple;
    }

    /**
     * Evaluate a predicate specified in the lexer.
     *
     * If `speculative` is `true`, this method was called before
     * {@link consume} for the matched character. This method should call
     * {@link consume} before evaluating the predicate to ensure position
     * sensitive values, including {@link Lexer//getText}, {@link Lexer//getLine},
     * and {@link Lexer}, properly reflect the current
     * lexer state. This method should restore `input` and the simulator
     * to the original state before returning (i.e. undo the actions made by the
     * call to {@link consume}.
     *
     * @param input The input stream.
     * @param ruleIndex The rule containing the predicate.
     * @param predIndex The index of the predicate within the rule.
     * @param speculative `true` if the current index in `input` is
     * one character before the predicate's location.
     *
     * @returns `true` if the specified predicate evaluates to
     * `true`.
     */
    private evaluatePredicate(input: CharStream, ruleIndex: number, predIndex: number,
        speculative: boolean): boolean {
        // Assume true if no recognizer was provided.
        if (!this.recognizer) {
            return true;
        }

        if (!speculative) {
            return this.recognizer.sempred(null, ruleIndex, predIndex);
        }

        const savedColumn = this.column;
        const savedLine = this.line;
        const index = input.index;
        const marker = input.mark();
        try {
            this.consume(input);

            return this.recognizer.sempred(null, ruleIndex, predIndex);
        } finally {
            this.column = savedColumn;
            this.line = savedLine;
            input.seek(index);
            input.release(marker);
        }
    }

    private captureSimState(input: CharStream, dfaState: DFAState | null): void {
        this.prevAccept = {
            index: input.index,
            line: this.line,
            column: this.column,
            dfaState,
        };
    }

    private addDFAEdge(from: DFAState, tk: number, to: DFAState | null, configs?: ATNConfigSet): DFAState {
        if (!to && configs) {
            // Leading to this call, ATNConfigSet.hasSemanticContext is used as a
            // marker indicating dynamic predicate evaluation makes this edge
            // dependent on the specific input sequence, so the static edge in the
            // DFA should be omitted. The target DFAState is still created since
            // execATN has the ability to resynchronize with the DFA state cache
            // following the predicate evaluation step.
            //
            // TJP notes: next time through the DFA, we see a pred again and eval.
            // If that gets us to a previously created (but dangling) DFA
            // state, we can continue in pure DFA mode from there.
            const suppressEdge = configs.hasSemanticContext;
            configs.hasSemanticContext = false;

            to = this.addDFAState(configs);

            if (suppressEdge) {
                return to;
            }
        }

        // Add the edge.
        if (tk < this.options.minDFAEdge || tk > this.options.maxDFAEdge) {
            // Only track edges within the DFA bounds
            return to!;
        }

        if (LexerATNSimulator.debug) {
            console.log("EDGE " + from + " -> " + to + " upon " + tk);
        }

        from.edges[tk - this.options.minDFAEdge] = to!; // connect

        return to!;
    }

    /**
     * Add a new DFA state if there isn't one with this set of configurations already. This method also detects
     * the first configuration containing an ATN rule stop state. Later, when traversing the DFA, we will know
     * which rule to accept.
     */
    private addDFAState(configs: ATNConfigSet): DFAState {
        // See if we have a state with this set of configurations already.
        const dfa = this.decisionToDFA[this.mode];
        const existing = dfa.getStateForConfigs(configs);
        if (existing) {
            return existing;
        }

        const proposed = DFAState.fromConfigs(configs);
        const firstConfigWithRuleStopState = configs.firstStopState;
        if (firstConfigWithRuleStopState) {
            proposed.isAcceptState = true;
            proposed.lexerActionExecutor = (firstConfigWithRuleStopState as LexerATNConfig).lexerActionExecutor;
            proposed.prediction = this.atn.ruleToTokenType[firstConfigWithRuleStopState.state.ruleIndex];
        }

        configs.setReadonly(true);
        dfa.addState(proposed);

        return proposed;
    }
}<|MERGE_RESOLUTION|>--- conflicted
+++ resolved
@@ -113,10 +113,7 @@
         this.recognizer = recog;
 
         if (recog) {
-<<<<<<< HEAD
             this.options = recog.options;
-=======
-            this.#options = recog.options;
         } else {
             this.#options = {
                 minDFAEdge: 0,
@@ -124,7 +121,6 @@
                 minCodePoint: 0,
                 maxCodePoint: 0x10FFFF,
             };
->>>>>>> c7c39515
         }
     }
 
